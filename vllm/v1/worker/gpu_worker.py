--- conflicted
+++ resolved
@@ -340,7 +340,8 @@
         connector_vllm_config = copy.copy(self.vllm_config)
         connector_vllm_config.kv_cache_config = copy.copy(kv_cache_config)
         ensure_kv_transfer_initialized(connector_vllm_config)
-
+        # Init ec connector here
+        ensure_ec_transfer_initialized(connector_vllm_config)
         if self.vllm_config.model_config.enable_sleep_mode:
             from vllm.device_allocator.cumem import CuMemAllocator
 
@@ -792,11 +793,4 @@
         parallel_config.tensor_parallel_size,
         parallel_config.pipeline_parallel_size,
         parallel_config.decode_context_parallel_size,
-<<<<<<< HEAD
-    )
-
-    ensure_kv_transfer_initialized(vllm_config)
-    ensure_ec_transfer_initialized(vllm_config)
-=======
-    )
->>>>>>> 361a7463
+    )